--- conflicted
+++ resolved
@@ -2006,11 +2006,7 @@
     with contextlib.suppress(OSError):  # We may not have access to the executable
         libc_ver = platform.libc_ver()
 
-<<<<<<< HEAD
-    return 'Python %s (%s %s %s) - %s %s' % (
-=======
-    return 'Python %s (%s %s) - %s (%s%s)' % (
->>>>>>> e72e48c5
+    return 'Python %s (%s %s %s) - %s (%s%s)' % (
         platform.python_version(),
         python_implementation,
         platform.machine(),
