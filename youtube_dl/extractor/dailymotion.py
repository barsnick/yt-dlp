--- conflicted
+++ resolved
@@ -1,10 +1,6 @@
 import re
 import json
-<<<<<<< HEAD
 import socket
-=======
-import itertools
->>>>>>> 1865ed31
 
 from .common import InfoExtractor
 from .subtitles import NoAutoSubtitlesIE
@@ -13,10 +9,7 @@
     compat_http_client,
     compat_urllib_error,
     compat_urllib_request,
-<<<<<<< HEAD
     compat_str,
-=======
->>>>>>> 1865ed31
     get_element_by_attribute,
     get_element_by_id,
 
@@ -89,8 +82,8 @@
 
         # TODO: support choosing qualities
 
-        for key in ['stream_h264_hd1080_url', 'stream_h264_hd_url',
-                    'stream_h264_hq_url', 'stream_h264_url',
+        for key in ['stream_h264_hd1080_url','stream_h264_hd_url',
+                    'stream_h264_hq_url','stream_h264_url',
                     'stream_h264_ld_url']:
             if info.get(key):  # key in info and info[key]:
                 max_quality = key
